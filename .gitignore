--- conflicted
+++ resolved
@@ -15,9 +15,10 @@
 build/
 develop-eggs/
 dist/
-<<<<<<< HEAD
 manimlib.egg-info/
-=======
+
+primes.py
+/media_dir.txt
 downloads/
 eggs/
 .eggs/
@@ -147,7 +148,6 @@
 # End of https://www.toptal.com/developers/gitignore/api/python
 # Custom exclusions:
 .DS_Store
->>>>>>> c45ff910
 
 # For manim
 /videos
